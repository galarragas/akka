--- conflicted
+++ resolved
@@ -140,11 +140,7 @@
   object Dependencies {
 
     // Compile
-<<<<<<< HEAD
-    lazy val commonsHttpClient = "commons-httpclient" % "commons-httpclient" % "3.1" % "compile"
-=======
     lazy val commonsHttpClient = "commons-httpclient" % "commons-httpclient" % "3.1" % "compile" //ApacheV2
->>>>>>> 76688133
 
     lazy val aopalliance = "aopalliance" % "aopalliance" % "1.0" % "compile" //Public domain
 
