--- conflicted
+++ resolved
@@ -289,9 +289,6 @@
     Await.result(future3, 1 second) must be("foo bar")
   }
 
-<<<<<<< HEAD
-  "demonstrate usage of fallbackTo" in {
-=======
   "demonstrate usage of andThen" in {
     def loadPage(s: String) = s
     val url = "foo bar"
@@ -307,8 +304,7 @@
     Await.result(result, 1 second) must be("foo bar")
   }
 
-  "demonstrate usage of or" in {
->>>>>>> a0a4a85e
+  "demonstrate usage of fallbackTo" in {
     val future1 = Future { "foo" }
     val future2 = Future { "bar" }
     val future3 = Future { "pigdog" }
