/**
 * Copyright (C) 2009-2012 Typesafe Inc. <http://www.typesafe.com>
 */
package akka.docs.dispatcher;

//#imports
import akka.actor.ActorRef;
import akka.actor.Props;
import akka.dispatch.MessageDispatcher;

//#imports

//#imports-prio
import akka.actor.UntypedActor;
import akka.actor.UntypedActorFactory;
import akka.actor.Actors;
import akka.event.Logging;
import akka.event.LoggingAdapter;

//#imports-prio

//#imports-prio-mailbox
import akka.actor.ActorContext;
import akka.dispatch.PriorityGenerator;
import akka.dispatch.UnboundedPriorityMailbox;
import akka.dispatch.MailboxType;
import akka.dispatch.MessageQueue;
import com.typesafe.config.Config;

//#imports-prio-mailbox

import org.junit.After;
import org.junit.Before;
import org.junit.Test;
import scala.Option;
import static org.junit.Assert.*;

import com.typesafe.config.ConfigFactory;

import akka.actor.ActorSystem;
import akka.docs.actor.MyUntypedActor;
import akka.docs.actor.UntypedActorDocTestBase.MyActor;
import akka.testkit.AkkaSpec;

public class DispatcherDocTestBase {

  ActorSystem system;

  @Before
  public void setUp() {
    system = ActorSystem.create("MySystem",
        ConfigFactory.parseString(DispatcherDocSpec.config()).withFallback(AkkaSpec.testConf()));
  }

  @After
  public void tearDown() {
    system.shutdown();
  }

  @Test
  public void defineDispatcher() {
    //#defining-dispatcher
    ActorRef myActor =
      system.actorOf(new Props(MyUntypedActor.class).withDispatcher("my-dispatcher"),
        "myactor3");
    //#defining-dispatcher
  }

  @Test
  public void definePinnedDispatcher() {
    //#defining-pinned-dispatcher
    ActorRef myActor = system.actorOf(new Props(MyUntypedActor.class)
        .withDispatcher("my-pinned-dispatcher"));
    //#defining-pinned-dispatcher
  }

  @Test
  public void priorityDispatcher() throws Exception {
    //#prio-dispatcher

      // We create a new Actor that just prints out what it processes
    ActorRef myActor = system.actorOf(
        new Props().withCreator(new UntypedActorFactory() {
          public UntypedActor create() {
            return new UntypedActor() {
              LoggingAdapter log =
                      Logging.getLogger(getContext().system(), this);
              {
                getSelf().tell("lowpriority");
                getSelf().tell("lowpriority");
                getSelf().tell("highpriority");
                getSelf().tell("pigdog");
                getSelf().tell("pigdog2");
                getSelf().tell("pigdog3");
                getSelf().tell("highpriority");
                getSelf().tell(Actors.poisonPill());
              }

              public void onReceive(Object message) {
                log.info(message.toString());
              }
            };
          }
        }).withDispatcher("prio-dispatcher"));

    /*
    Logs:
      'highpriority
      'highpriority
      'pigdog
      'pigdog2
      'pigdog3
      'lowpriority
      'lowpriority
    */
    //#prio-dispatcher

    for (int i = 0; i < 10; i++) {
      if (myActor.isTerminated())
        break;
      Thread.sleep(100);
    }
  }

  //#prio-mailbox
<<<<<<< HEAD
  public static class PrioMailbox extends UnboundedPriorityMailbox {
    public PrioMailbox(ActorSystem.Settings settings, Config config) { // needed for reflective instantiation
      super(new PriorityGenerator() { // Create a new PriorityGenerator, lower prio means more important
=======
  public static class MyPrioMailbox extends UnboundedPriorityMailbox {
    public MyPrioMailbox(Config config) { // needed for reflective instantiation
      // Create a new PriorityGenerator, lower prio means more important
      super(new PriorityGenerator() {
>>>>>>> e14a64be
        @Override
        public int gen(Object message) {
          if (message.equals("highpriority"))
            return 0; // 'highpriority messages should be treated first if possible
          else if (message.equals("lowpriority"))
            return 2; // 'lowpriority messages should be treated last if possible
          else if (message.equals(Actors.poisonPill()))
            return 3; // PoisonPill when no other left
          else
            return 1; // By default they go between high and low prio
        }
      });
    }
  }
  //#prio-mailbox
}<|MERGE_RESOLUTION|>--- conflicted
+++ resolved
@@ -123,16 +123,10 @@
   }
 
   //#prio-mailbox
-<<<<<<< HEAD
-  public static class PrioMailbox extends UnboundedPriorityMailbox {
-    public PrioMailbox(ActorSystem.Settings settings, Config config) { // needed for reflective instantiation
-      super(new PriorityGenerator() { // Create a new PriorityGenerator, lower prio means more important
-=======
   public static class MyPrioMailbox extends UnboundedPriorityMailbox {
-    public MyPrioMailbox(Config config) { // needed for reflective instantiation
+    public MyPrioMailbox(ActorSystem.Settings settings, Config config) { // needed for reflective instantiation
       // Create a new PriorityGenerator, lower prio means more important
       super(new PriorityGenerator() {
->>>>>>> e14a64be
         @Override
         public int gen(Object message) {
           if (message.equals("highpriority"))
