--- conflicted
+++ resolved
@@ -397,17 +397,10 @@
     // the provider is expected to start default loggers, LocalActorRefProvider does this
     provider.init(this)
     _log = new BusLogging(eventStream, "ActorSystem(" + lookupRoot.path.address + ")", this.getClass)
-<<<<<<< HEAD
-    deadLetters.init(dispatcher, lookupRoot.path / "deadLetters")
+    deadLetters.init(provider, lookupRoot.path / "deadLetters")
     registerOnTermination(stopScheduler())
     // this starts the reaper actor and the user-configured logging subscribers, which are also actors
-    _locker = new Locker(scheduler, ReaperInterval, lookupRoot.path / "locker", deathWatch)
-=======
-    deadLetters.init(provider, lookupRoot.path / "deadLetters")
-    // this starts the reaper actor and the user-configured logging subscribers, which are also actors
-    registerOnTermination(stopScheduler())
     _locker = new Locker(scheduler, ReaperInterval, provider, lookupRoot.path / "locker", deathWatch)
->>>>>>> 9d7ed5eb
     loadExtensions()
     if (LogConfigOnStart) logConfiguration()
     this
