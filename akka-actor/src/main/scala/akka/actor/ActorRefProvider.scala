/**
 * Copyright (C) 2009-2011 Typesafe Inc. <http://www.typesafe.com>
 */

package akka.actor

import java.util.concurrent.atomic.AtomicLong
import org.jboss.netty.akka.util.{ TimerTask, HashedWheelTimer }
<<<<<<< HEAD
=======
import akka.util.Timeout
import akka.util.Timeout.intToTimeout
import akka.config.ConfigurationException
>>>>>>> 04cd2ade
import akka.dispatch._
import akka.routing._
import akka.util.Timeout
import akka.AkkaException
import akka.util.{ Duration, Switch, Helpers }
import akka.event._
import java.io.Closeable

/**
 * Interface for all ActorRef providers to implement.
 */
trait ActorRefProvider {

  /**
   * Reference to the supervisor of guardian and systemGuardian; this is
   * exposed so that the ActorSystemImpl can use it as lookupRoot, i.e.
   * for anchoring absolute actor look-ups.
   */
  def rootGuardian: InternalActorRef

  /**
   * Reference to the supervisor used for all top-level user actors.
   */
  def guardian: InternalActorRef

  /**
   * Reference to the supervisor used for all top-level system actors.
   */
  def systemGuardian: InternalActorRef

  /**
   * Reference to the death watch service.
   */
  def deathWatch: DeathWatch

  // FIXME: remove/replace???
  def nodename: String

  // FIXME: remove/replace???
  def clustername: String

  /**
   * The root path for all actors within this actor system, including remote
   * address if enabled.
   */
  def rootPath: ActorPath

  def settings: ActorSystem.Settings

  /**
   * Initialization of an ActorRefProvider happens in two steps: first
   * construction of the object with settings, eventStream, scheduler, etc.
   * and then—when the ActorSystem is constructed—the second phase during
   * which actors may be created (e.g. the guardians).
   */
  def init(system: ActorSystemImpl): Unit

  def deployer: Deployer

  def scheduler: Scheduler

  /**
   * Actor factory with create-only semantics: will create an actor as
   * described by props with the given supervisor and path (may be different
   * in case of remote supervision). If systemService is true, deployment is
   * bypassed (local-only).
   */
  def actorOf(system: ActorSystemImpl, props: Props, supervisor: InternalActorRef, path: ActorPath, systemService: Boolean, deploy: Option[Deploy]): InternalActorRef

  /**
   * Create actor reference for a specified local or remote path. If no such
   * actor exists, it will be (equivalent to) a dead letter reference.
   */
  def actorFor(path: ActorPath): InternalActorRef

  /**
   * Create actor reference for a specified local or remote path, which will
   * be parsed using java.net.URI. If no such actor exists, it will be
   * (equivalent to) a dead letter reference. If `s` is a relative URI, resolve
   * it relative to the given ref.
   */
  def actorFor(ref: InternalActorRef, s: String): InternalActorRef

  /**
   * Create actor reference for the specified child path starting at the
   * given starting point. This method always returns an actor which is “logically local”,
   * i.e. it cannot be used to obtain a reference to an actor which is not
   * physically or logically attached to this actor system.
   */
  def actorFor(ref: InternalActorRef, p: Iterable[String]): InternalActorRef

  /**
   * Create AskActorRef and register it properly so it can be serialized/deserialized;
   * caller needs to send the message.
   */
  def ask(within: Timeout): Option[AskActorRef]

  /**
   * This Future is completed upon termination of this ActorRefProvider, which
   * is usually initiated by stopping the guardian via ActorSystem.stop().
   */
  def terminationFuture: Future[Unit]
}

/**
 * Interface implemented by ActorSystem and AkkaContext, the only two places
 * from which you can get fresh actors.
 */
trait ActorRefFactory {

  protected def systemImpl: ActorSystemImpl

  protected def provider: ActorRefProvider

  protected def dispatcher: MessageDispatcher

  /**
   * Father of all children created by this interface.
   */
  protected def guardian: InternalActorRef

  protected def lookupRoot: InternalActorRef

  /**
   * Create new actor as child of this context and give it an automatically
   * generated name (currently similar to base64-encoded integer count,
   * reversed and with “$” prepended, may change in the future).
   *
   * See [[akka.actor.Props]] for details on how to obtain a `Props` object.
   *
   * When invoked on ActorSystem, this method sends a message to the guardian
   * actor and blocks waiting for a reply, see `akka.actor.creation-timeout` in
   * the `reference.conf`.
   */
  def actorOf(props: Props): ActorRef

  /**
   * Create new actor as child of this context with the given name, which must
   * not be null, empty or start with “$”. If the given name is already in use,
   * and `InvalidActorNameException` is thrown.
   *
   * See [[akka.actor.Props]] for details on how to obtain a `Props` object.
   *
   * When invoked on ActorSystem, this method sends a message to the guardian
   * actor and blocks waiting for a reply, see `akka.actor.creation-timeout` in
   * the `reference.conf`.
   */
  def actorOf(props: Props, name: String): ActorRef

  /**
   * Look-up an actor by path; if it does not exist, returns a reference to
   * the dead-letter mailbox of the [[akka.actor.ActorSystem]]. If the path
   * point to an actor which is not local, no attempt is made during this
   * call to verify that the actor it represents does exist or is alive; use
   * `watch(ref)` to be notified of the target’s termination, which is also
   * signaled if the queried path cannot be resolved.
   */
  def actorFor(path: ActorPath): ActorRef = provider.actorFor(path)

  /**
   * Look-up an actor by path represented as string.
   *
   * Absolute URIs like `akka://appname/user/actorA` are looked up as described
   * for look-ups by `actorOf(ActorPath)`.
   *
   * Relative URIs like `/service/actorA/childB` are looked up relative to the
   * root path of the [[akka.actor.ActorSystem]] containing this factory and as
   * described for look-ups by `actorOf(Iterable[String])`.
   *
   * Relative URIs like `myChild/grandChild` or `../myBrother` are looked up
   * relative to the current context as described for look-ups by
   * `actorOf(Iterable[String])`
   */
  def actorFor(path: String): ActorRef = provider.actorFor(lookupRoot, path)

  /**
   * Look-up an actor by applying the given path elements, starting from the
   * current context, where `".."` signifies the parent of an actor.
   *
   * Example:
   * {{{
   * class MyActor extends Actor {
   *   def receive = {
   *     case msg =>
   *       ...
   *       val target = context.actorFor(Seq("..", "myBrother", "myNephew"))
   *       ...
   * }
   * }
   * }}}
   *
   * For maximum performance use a collection with efficient head & tail operations.
   */
  def actorFor(path: Iterable[String]): ActorRef = provider.actorFor(lookupRoot, path)

  /**
   * ''Java API'': Look-up an actor by applying the given path elements, starting from the
   * current context, where `".."` signifies the parent of an actor.
   *
   * Example:
   * {{{
   * public class MyActor extends UntypedActor {
   *   public void onReceive(Object msg) throws Exception {
   *     ...
   *     final List<String> path = new ArrayList<String>();
   *     path.add("..");
   *     path.add("myBrother");
   *     path.add("myNephew");
   *     final ActorRef target = context().actorFor(path);
   *     ...
   * }
   * }
   * }}}
   *
   * For maximum performance use a collection with efficient head & tail operations.
   */
  def actorFor(path: java.lang.Iterable[String]): ActorRef = {
    import scala.collection.JavaConverters._
    provider.actorFor(lookupRoot, path.asScala)
  }

  /**
   * Construct an [[akka.actor.ActorSelection]] from the given path, which is
   * parsed for wildcards (these are replaced by regular expressions
   * internally). No attempt is made to verify the existence of any part of
   * the supplied path, it is recommended to send a message and gather the
   * replies in order to resolve the matching set of actors.
   */
  def actorSelection(path: String): ActorSelection = ActorSelection(lookupRoot, path)

  /**
   * Stop the actor pointed to by the given [[akka.actor.ActorRef]]; this is
   * an asynchronous operation, i.e. involves a message send, but if invoked
   * on an [[akka.actor.ActorContext]] if operating on a child of that
   * context it will free up the name for immediate reuse.
   *
   * When invoked on [[akka.actor.ActorSystem]] for a top-level actor, this
   * method sends a message to the guardian actor and blocks waiting for a reply,
   * see `akka.actor.creation-timeout` in the `reference.conf`.
   */
  def stop(actor: ActorRef): Unit
}

class ActorRefProviderException(message: String) extends AkkaException(message)

/**
 * Internal Akka use only, used in implementation of system.actorOf.
 */
private[akka] case class CreateChild(props: Props, name: String)

/**
 * Internal Akka use only, used in implementation of system.actorOf.
 */
private[akka] case class CreateRandomNameChild(props: Props)

/**
 * Internal Akka use only, used in implementation of system.stop(child).
 */
private[akka] case class StopChild(child: ActorRef)

/**
 * Local ActorRef provider.
 */
class LocalActorRefProvider(
  _systemName: String,
  val settings: ActorSystem.Settings,
  val eventStream: EventStream,
  val scheduler: Scheduler,
  val deadLetters: InternalActorRef,
  val rootPath: ActorPath,
  val deployer: Deployer) extends ActorRefProvider {

  def this(_systemName: String,
           settings: ActorSystem.Settings,
           eventStream: EventStream,
           scheduler: Scheduler,
           deadLetters: InternalActorRef) =
    this(_systemName,
      settings,
      eventStream,
      scheduler,
      deadLetters,
      new RootActorPath(LocalAddress(_systemName)),
      new Deployer(settings))

  // FIXME remove both
  val nodename: String = "local"
  val clustername: String = "local"

  val log = Logging(eventStream, "LocalActorRefProvider")

  /*
   * generate name for temporary actor refs
   */
  private val tempNumber = new AtomicLong

  private def tempName() = Helpers.base64(tempNumber.getAndIncrement())

  private val tempNode = rootPath / "temp"

  def tempPath() = tempNode / tempName()

  /**
   * Top-level anchor for the supervision hierarchy of this actor system. Will
   * receive only Supervise/ChildTerminated system messages or Failure message.
   */
  private[akka] val theOneWhoWalksTheBubblesOfSpaceTime: InternalActorRef = new MinimalActorRef {
    val stopped = new Switch(false)

    @volatile
    var causeOfTermination: Option[Throwable] = None

    val path = rootPath / "bubble-walker"

    override def stop() = stopped switchOn {
      terminationFuture.complete(causeOfTermination.toLeft(()))
    }

    override def isTerminated = stopped.isOn

    override def !(message: Any)(implicit sender: ActorRef = null): Unit = stopped.ifOff(message match {
      case Failed(ex) if sender ne null ⇒ causeOfTermination = Some(ex); sender.asInstanceOf[InternalActorRef].stop()
      case _                            ⇒ log.error(this + " received unexpected message [" + message + "]")
    })

    override def sendSystemMessage(message: SystemMessage): Unit = stopped ifOff {
      message match {
        case Supervise(child)       ⇒ // TODO register child in some map to keep track of it and enable shutdown after all dead
        case ChildTerminated(child) ⇒ stop()
        case _                      ⇒ log.error(this + " received unexpected system message [" + message + "]")
      }
    }
  }

  /*
   * Guardians can be asked by ActorSystem to create children, i.e. top-level 
   * actors. Therefore these need to answer to these requests, forwarding any
   * exceptions which might have occurred.
   */
  private class Guardian extends Actor {
    def receive = {
      case Terminated(_)                ⇒ context.stop(self)
      case CreateChild(child, name)     ⇒ sender ! (try context.actorOf(child, name) catch { case e: Exception ⇒ e })
      case CreateRandomNameChild(child) ⇒ sender ! (try context.actorOf(child) catch { case e: Exception ⇒ e })
      case StopChild(child)             ⇒ context.stop(child); sender ! "ok"
      case m                            ⇒ deadLetters ! DeadLetter(m, sender, self)
    }
  }

  /*
   * Guardians can be asked by ActorSystem to create children, i.e. top-level 
   * actors. Therefore these need to answer to these requests, forwarding any
   * exceptions which might have occurred.
   */
  private class SystemGuardian extends Actor {
    def receive = {
      case Terminated(_) ⇒
        eventStream.stopDefaultLoggers()
        context.stop(self)
      case CreateChild(child, name)     ⇒ sender ! (try context.actorOf(child, name) catch { case e: Exception ⇒ e })
      case CreateRandomNameChild(child) ⇒ sender ! (try context.actorOf(child) catch { case e: Exception ⇒ e })
      case StopChild(child)             ⇒ context.stop(child); sender ! "ok"
      case m                            ⇒ deadLetters ! DeadLetter(m, sender, self)
    }
  }

  private val guardianFaultHandlingStrategy = {
    import akka.actor.FaultHandlingStrategy._
    OneForOneStrategy {
      case _: ActorKilledException         ⇒ Stop
      case _: ActorInitializationException ⇒ Stop
      case _: Exception                    ⇒ Restart
    }
  }
  private val guardianProps = Props(new Guardian).withFaultHandler(guardianFaultHandlingStrategy)

  /*
   * The problem is that ActorRefs need a reference to the ActorSystem to
   * provide their service. Hence they cannot be created while the
   * constructors of ActorSystem and ActorRefProvider are still running.
   * The solution is to split out that last part into an init() method,
   * but it also requires these references to be @volatile and lazy.
   */
  @volatile
  private var system: ActorSystemImpl = _

  def dispatcher: MessageDispatcher = system.dispatcher

  lazy val terminationFuture: Promise[Unit] = Promise[Unit]()(dispatcher)

  @volatile
  private var extraNames: Map[String, InternalActorRef] = Map()

  /**
   * Higher-level providers (or extensions) might want to register new synthetic
   * top-level paths for doing special stuff. This is the way to do just that.
   * Just be careful to complete all this before ActorSystem.start() finishes,
   * or before you start your own auto-spawned actors.
   */
  def registerExtraNames(_extras: Map[String, InternalActorRef]): Unit = extraNames ++= _extras

  lazy val rootGuardian: InternalActorRef =
    new LocalActorRef(system, guardianProps, theOneWhoWalksTheBubblesOfSpaceTime, rootPath, true) {
      object Extra {
        def unapply(s: String): Option[InternalActorRef] = extraNames.get(s)
      }

      override def getParent: InternalActorRef = this

      override def getSingleChild(name: String): InternalActorRef = {
        name match {
          case "temp"   ⇒ tempContainer
          case Extra(e) ⇒ e
          case _        ⇒ super.getSingleChild(name)
        }
      }
    }

  lazy val guardian: InternalActorRef =
    actorOf(system, guardianProps, rootGuardian, rootPath / "user", true, None)

  lazy val systemGuardian: InternalActorRef =
    actorOf(system, guardianProps.withCreator(new SystemGuardian), rootGuardian, rootPath / "system", true, None)

  lazy val tempContainer = new VirtualPathContainer(tempNode, rootGuardian, log)

  val deathWatch = new LocalDeathWatch(1024) //TODO make configrable

  def init(_system: ActorSystemImpl) {
    system = _system
    // chain death watchers so that killing guardian stops the application
    deathWatch.subscribe(systemGuardian, guardian)
    deathWatch.subscribe(rootGuardian, systemGuardian)
    eventStream.startDefaultLoggers(_system)
  }

  def actorFor(ref: InternalActorRef, path: String): InternalActorRef = path match {
    case RelativeActorPath(elems) ⇒
      if (elems.isEmpty) deadLetters
      else if (elems.head.isEmpty) actorFor(rootGuardian, elems.tail)
      else actorFor(ref, elems)
    case LocalActorPath(address, elems) if address == rootPath.address ⇒ actorFor(rootGuardian, elems)
    case _ ⇒ deadLetters
  }

  def actorFor(path: ActorPath): InternalActorRef =
    if (path.root == rootPath) actorFor(rootGuardian, path.elements)
    else deadLetters

  def actorFor(ref: InternalActorRef, path: Iterable[String]): InternalActorRef =
    if (path.isEmpty) deadLetters
    else ref.getChild(path.iterator) match {
      case Nobody ⇒ deadLetters
      case x      ⇒ x
    }

  def actorOf(system: ActorSystemImpl, props: Props, supervisor: InternalActorRef, path: ActorPath, systemService: Boolean, deploy: Option[Deploy]): InternalActorRef = {
    props.routerConfig match {
      case NoRouter ⇒ new LocalActorRef(system, props, supervisor, path, systemService) // create a local actor
      case router ⇒
        val depl = deploy orElse {
          val lookupPath = path.elements.drop(1).mkString("/", "/", "")
          deployer.lookup(lookupPath)
        }
        new RoutedActorRef(system, props.withRouter(router.adaptFromDeploy(depl)), supervisor, path)
    }
  }

  def ask(within: Timeout): Option[AskActorRef] = {
    (if (within == null) settings.ActorTimeout else within) match {
      case t if t.duration.length <= 0 ⇒
        None
      case t ⇒
        val path = tempPath()
        val name = path.name
        val a = new AskActorRef(path, tempContainer, dispatcher, deathWatch)
        tempContainer.addChild(name, a)
        val f = dispatcher.prerequisites.scheduler.scheduleOnce(t.duration) { tempContainer.removeChild(name); a.stop() }
        a.result onComplete { _ ⇒
          try { a.stop(); f.cancel() }
          finally { tempContainer.removeChild(name) }
        }

        Some(a)
    }
  }
}

class LocalDeathWatch(val mapSize: Int) extends DeathWatch with ActorClassification {

  override def publish(event: Event): Unit = {
    val monitors = dissociate(classify(event))
    if (monitors.nonEmpty) monitors.foreach(_ ! event)
  }

  override def subscribe(subscriber: Subscriber, to: Classifier): Boolean = {
    if (!super.subscribe(subscriber, to)) {
      subscriber ! Terminated(to)
      false
    } else true
  }
}

/**
 * Scheduled tasks (Runnable and functions) are executed with the supplied dispatcher.
 * Note that dispatcher is by-name parameter, because dispatcher might not be initialized
 * when the scheduler is created.
 *
 * The HashedWheelTimer used by this class MUST throw an IllegalStateException
 * if it does not enqueue a task. Once a task is queued, it MUST be executed or
 * returned from stop().
 */
class DefaultScheduler(hashedWheelTimer: HashedWheelTimer, log: LoggingAdapter, dispatcher: ⇒ MessageDispatcher) extends Scheduler with Closeable {

  import org.jboss.netty.akka.util.{ Timeout ⇒ HWTimeout }

  def schedule(initialDelay: Duration, delay: Duration, receiver: ActorRef, message: Any): Cancellable =
    new DefaultCancellable(hashedWheelTimer.newTimeout(createContinuousTask(delay, receiver, message), initialDelay))

  def schedule(initialDelay: Duration, delay: Duration)(f: ⇒ Unit): Cancellable =
    new DefaultCancellable(hashedWheelTimer.newTimeout(createContinuousTask(delay, f), initialDelay))

  def schedule(initialDelay: Duration, delay: Duration, runnable: Runnable): Cancellable =
    new DefaultCancellable(hashedWheelTimer.newTimeout(createContinuousTask(delay, runnable), initialDelay))

  def scheduleOnce(delay: Duration, runnable: Runnable): Cancellable =
    new DefaultCancellable(hashedWheelTimer.newTimeout(createSingleTask(runnable), delay))

  def scheduleOnce(delay: Duration, receiver: ActorRef, message: Any): Cancellable =
    new DefaultCancellable(hashedWheelTimer.newTimeout(createSingleTask(receiver, message), delay))

  def scheduleOnce(delay: Duration)(f: ⇒ Unit): Cancellable =
    new DefaultCancellable(hashedWheelTimer.newTimeout(createSingleTask(f), delay))

  private def createSingleTask(runnable: Runnable): TimerTask =
    new TimerTask() {
      def run(timeout: org.jboss.netty.akka.util.Timeout) {
        dispatcher.dispatchTask(() ⇒ runnable.run())
      }
    }

  private def createSingleTask(receiver: ActorRef, message: Any): TimerTask =
    new TimerTask {
      def run(timeout: org.jboss.netty.akka.util.Timeout) {
        receiver ! message
      }
    }

  private def createSingleTask(f: ⇒ Unit): TimerTask =
    new TimerTask {
      def run(timeout: org.jboss.netty.akka.util.Timeout) {
        dispatcher.dispatchTask(() ⇒ f)
      }
    }

  private def createContinuousTask(delay: Duration, receiver: ActorRef, message: Any): TimerTask = {
    new TimerTask {
      def run(timeout: org.jboss.netty.akka.util.Timeout) {
        // Check if the receiver is still alive and kicking before sending it a message and reschedule the task
        if (!receiver.isTerminated) {
          receiver ! message
          try timeout.getTimer.newTimeout(this, delay) catch {
            case _: IllegalStateException ⇒ // stop recurring if timer is stopped
          }
        } else {
          log.warning("Could not reschedule message to be sent because receiving actor has been terminated.")
        }
      }
    }
  }

  private def createContinuousTask(delay: Duration, f: ⇒ Unit): TimerTask = {
    new TimerTask {
      def run(timeout: org.jboss.netty.akka.util.Timeout) {
        dispatcher.dispatchTask(() ⇒ f)
        try timeout.getTimer.newTimeout(this, delay) catch {
          case _: IllegalStateException ⇒ // stop recurring if timer is stopped
        }
      }
    }
  }

  private def createContinuousTask(delay: Duration, runnable: Runnable): TimerTask = {
    new TimerTask {
      def run(timeout: org.jboss.netty.akka.util.Timeout) {
        dispatcher.dispatchTask(() ⇒ runnable.run())
        try timeout.getTimer.newTimeout(this, delay) catch {
          case _: IllegalStateException ⇒ // stop recurring if timer is stopped
        }
      }
    }
  }

  private def execDirectly(t: HWTimeout): Unit = {
    try t.getTask.run(t) catch {
      case e: InterruptedException ⇒ throw e
      case e: Exception            ⇒ log.error(e, "exception while executing timer task")
    }
  }

  def close() = {
    import scala.collection.JavaConverters._
    hashedWheelTimer.stop().asScala foreach execDirectly
  }
}

class DefaultCancellable(val timeout: org.jboss.netty.akka.util.Timeout) extends Cancellable {
  def cancel() {
    timeout.cancel()
  }

  def isCancelled: Boolean = {
    timeout.isCancelled
  }
}
<|MERGE_RESOLUTION|>--- conflicted
+++ resolved
@@ -6,12 +6,9 @@
 
 import java.util.concurrent.atomic.AtomicLong
 import org.jboss.netty.akka.util.{ TimerTask, HashedWheelTimer }
-<<<<<<< HEAD
-=======
 import akka.util.Timeout
 import akka.util.Timeout.intToTimeout
 import akka.config.ConfigurationException
->>>>>>> 04cd2ade
 import akka.dispatch._
 import akka.routing._
 import akka.util.Timeout
@@ -347,7 +344,7 @@
   }
 
   /*
-   * Guardians can be asked by ActorSystem to create children, i.e. top-level 
+   * Guardians can be asked by ActorSystem to create children, i.e. top-level
    * actors. Therefore these need to answer to these requests, forwarding any
    * exceptions which might have occurred.
    */
@@ -362,7 +359,7 @@
   }
 
   /*
-   * Guardians can be asked by ActorSystem to create children, i.e. top-level 
+   * Guardians can be asked by ActorSystem to create children, i.e. top-level
    * actors. Therefore these need to answer to these requests, forwarding any
    * exceptions which might have occurred.
    */
